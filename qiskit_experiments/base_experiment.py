--- conflicted
+++ resolved
@@ -93,11 +93,7 @@
                 raise QiskitError("Duplicate qubits in physical qubits list.")
 
         # Store options and values
-<<<<<<< HEAD
-        self._circuit_options = set(circuit_options) if circuit_options else {}
-=======
         self._circuit_options = set(circuit_options) if circuit_options else set()
->>>>>>> c9a355e7
 
     def run(self, backend, experiment_data=None, **kwargs):
         """Run an experiment and perform analysis.
