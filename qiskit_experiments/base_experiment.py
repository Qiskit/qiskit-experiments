# This code is part of Qiskit.
#
# (C) Copyright IBM 2021.
#
# This code is licensed under the Apache License, Version 2.0. You may
# obtain a copy of this license in the LICENSE.txt file in the root directory
# of this source tree or at http://www.apache.org/licenses/LICENSE-2.0.
#
# Any modifications or derivative works of this code must retain this
# copyright notice, and modified files need to carry a notice indicating
# that they have been altered from the originals.
"""
Base Experiment class.
"""

from abc import ABC, abstractmethod
from numbers import Integral

from qiskit import transpile, assemble
from qiskit.exceptions import QiskitError

from .experiment_data import ExperimentData


_TRANSPILE_OPTIONS = {
    "basis_gates",
    "coupling_map",
    "backend_properties",
    "initial_layout",
    "layout_method",
    "routing_method",
    "translation_method",
    "scheduling_method",
    "instruction_durations",
    "dt",
    "seed_transpiler",
    "optimization_level",
    "pass_manager",
    "callback",
    "output_name",
}


class BaseExperiment(ABC):
    """Base Experiment class

    Class Attributes:

        __analysis_class__: Optional, the default Analysis class to use for
                            data analysis. If None no data analysis will be
                            done on experiment data (Default: None).
        __experiment_data__: ExperimentData class that is produced by the
                             experiment (Default: ExperimentData).
    """

    # Analysis class for experiment
    __analysis_class__ = None

    # ExperimentData class for experiment
    __experiment_data__ = ExperimentData

    # Custom default transpiler options for experiment subclasses
    __transpile_defaults__ = {"optimization_level": 0}

    # Custom default run (assemble) options for experiment subclasses
    __run_defaults__ = {}

    def __init__(self, qubits, experiment_type=None, circuit_options=None):
        """Initialize the experiment object.

        Args:
            qubits (int or Iterable[int]): the number of qubits or list of
                                           physical qubits for the experiment.
            experiment_type (str): Optional, the experiment type string.
<<<<<<< HEAD
            circuit_options (dict): Optional, dictionary of allowed kwargs and
                                    default values for the `circuit` method.
=======
            circuit_options (Iterable): Optional, list of kwarg names for
                                        the subclasses `circuit` method.
>>>>>>> 06b1c4b7

        Raises:
            QiskitError: if qubits is a list and contains duplicates.
        """
        # Experiment identification metadata
        self._type = experiment_type if experiment_type else type(self).__name__

        # Circuit parameters
        if isinstance(qubits, Integral):
            self._num_qubits = qubits
            self._physical_qubits = tuple(range(qubits))
        else:
            self._num_qubits = len(qubits)
            self._physical_qubits = tuple(qubits)
            if self._num_qubits != len(set(self._physical_qubits)):
                print(self._num_qubits, self._physical_qubits)
                raise QiskitError("Duplicate qubits in physical qubits list.")

        # Store options and values
        self._circuit_options = set(circuit_options) if circuit_options else None

    def run(self, backend, experiment_data=None, **kwargs):
        """Run an experiment and perform analysis.

        Args:
            backend (Backend): The backend to run the experiment on.
            experiment_data (ExperimentData): Optional, add results to existing
                experiment data. If None a new ExperimentData object will be
                returned.
            kwargs: keyword arguments for self.circuit,
                    qiskit.transpile, and backend.run.

        Returns:
            ExperimentData: the experiment data object.
        """
        # NOTE: This method is intended to be overriden by subclasses if required.

        # Create new experiment data
        if experiment_data is None:
            experiment_data = self.__experiment_data__(self)

        # Filter kwargs
        run_options = self.__run_defaults__.copy()
        circuit_options = {}
        for key, value in kwargs.items():
            if key in _TRANSPILE_OPTIONS or self._circuit_options:
                circuit_options[key] = value
            else:
                run_options[key] = value

        # Generate and run circuits
<<<<<<< HEAD
        circuits = self.transpiled_circuits(backend, **kwargs)
        qobj = assemble(circuits, backend, **kwargs)
        job = backend.run(qobj, **kwargs)
=======
        circuits = self.transpiled_circuits(backend, **circuit_options)
        qobj = assemble(circuits, backend, **run_options)
        job = backend.run(qobj)
>>>>>>> 06b1c4b7

        # Add Job to ExperimentData
        experiment_data.add_data(job)

        # Queue analysis of data for when job is finished
        if self.__analysis_class__ is not None:
            # pylint: disable = not-callable
            self.__analysis_class__().run(experiment_data, **kwargs)

        # Return the ExperimentData future
        return experiment_data

    @property
    def num_qubits(self):
        """Return the number of qubits for this experiment."""
        return self._num_qubits

    @property
    def physical_qubits(self):
        """Return the physical qubits for this experiment."""
        return self._physical_qubits

    @classmethod
    def analysis(cls, **kwargs):
        """Return the default Analysis class for the experiment."""
        if cls.__analysis_class__ is None:
            raise QiskitError(
                f"Experiment {cls.__name__} does not define" " a default Analysis class"
            )
        # pylint: disable = not-callable
        return cls.__analysis_class__(**kwargs)

    @abstractmethod
    def circuits(self, backend=None, **circuit_options):
        """Return a list of experiment circuits.

        Args:
            backend (Backend): Optional, a backend object.
            circuit_options: kwarg options for the function.

        Returns:
            List[QuantumCircuit]: A list of :class:`QuantumCircuit`s.

        .. note:
            These circuits should be on qubits ``[0, .., N-1]`` for an
            *N*-qubit experiment. The circuits mapped to physical qubits
            are obtained via the :meth:`transpiled_circuits` method.
        """
        # NOTE: Subclasses should override this method with explicit
        # kwargs for any circuit options rather than use `**circuit_options`.
        # This allows these options to have default values, and be
        # documented in the methods docstring for the API docs.

    def transpiled_circuits(self, backend=None, **kwargs):
        """Return a list of experiment circuits.

        Args:
            backend (Backend): Optional, a backend object to use as the
                               argument for the :func:`qiskit.transpile`
                               function.
            kwargs: kwarg options for the :meth:`circuits` method, and
                    :func:`qiskit.transpile` function.

        Returns:
            List[QuantumCircuit]: A list of :class:`QuantumCircuit`s.

        Raises:
            QiskitError: if an initial layout is specified in the
                         kwarg options for transpilation. The initial
                         layout must be generated from the experiment.

        .. note:
            These circuits should be on qubits ``[0, .., N-1]`` for an
            *N*-qubit experiment. The circuits mapped to physical qubits
            are obtained via the :meth:`transpiled_circuits` method.
        """
        # Filter kwargs to circuit and transpile options
        circuit_options = {}
<<<<<<< HEAD
        transpile_options = {}
        for key in kwargs:
            if self._circuit_options is not None and key in self._circuit_options:
                circuit_options[key] = kwargs[key]
            elif key in _TRANSPILE_OPTIONS:
                transpile_options[key] = kwargs[key]
=======
        transpile_options = self.__transpile_defaults__.copy()
        for key, value in kwargs.items():
            valid_key = False
            if key in self._circuit_options:
                circuit_options[key] = value
                valid_key = True
            if key in _TRANSPILE_OPTIONS:
                transpile_options[key] = value
                valid_key = True
            if not valid_key:
                raise QiskitError(
                    f"{key} is not a valid kwarg for" f" {self.circuits} or {transpile}"
                )
>>>>>>> 06b1c4b7

        # Generate circuits
        circuits = self.circuits(backend=backend, **circuit_options)

        # Transpile circuits
        if "initial_layout" in transpile_options:
            raise QiskitError("Initial layout must be specified by the Experiement.")
        transpile_options["initial_layout"] = self.physical_qubits
        circuits = transpile(circuits, backend=backend, **transpile_options)

        return circuits<|MERGE_RESOLUTION|>--- conflicted
+++ resolved
@@ -72,13 +72,8 @@
             qubits (int or Iterable[int]): the number of qubits or list of
                                            physical qubits for the experiment.
             experiment_type (str): Optional, the experiment type string.
-<<<<<<< HEAD
-            circuit_options (dict): Optional, dictionary of allowed kwargs and
-                                    default values for the `circuit` method.
-=======
             circuit_options (Iterable): Optional, list of kwarg names for
                                         the subclasses `circuit` method.
->>>>>>> 06b1c4b7
 
         Raises:
             QiskitError: if qubits is a list and contains duplicates.
@@ -130,15 +125,9 @@
                 run_options[key] = value
 
         # Generate and run circuits
-<<<<<<< HEAD
-        circuits = self.transpiled_circuits(backend, **kwargs)
-        qobj = assemble(circuits, backend, **kwargs)
-        job = backend.run(qobj, **kwargs)
-=======
         circuits = self.transpiled_circuits(backend, **circuit_options)
         qobj = assemble(circuits, backend, **run_options)
         job = backend.run(qobj)
->>>>>>> 06b1c4b7
 
         # Add Job to ExperimentData
         experiment_data.add_data(job)
@@ -217,18 +206,10 @@
         """
         # Filter kwargs to circuit and transpile options
         circuit_options = {}
-<<<<<<< HEAD
-        transpile_options = {}
-        for key in kwargs:
-            if self._circuit_options is not None and key in self._circuit_options:
-                circuit_options[key] = kwargs[key]
-            elif key in _TRANSPILE_OPTIONS:
-                transpile_options[key] = kwargs[key]
-=======
         transpile_options = self.__transpile_defaults__.copy()
         for key, value in kwargs.items():
             valid_key = False
-            if key in self._circuit_options:
+            if self._circuit_options is not None and key in self._circuit_options:
                 circuit_options[key] = value
                 valid_key = True
             if key in _TRANSPILE_OPTIONS:
@@ -238,7 +219,6 @@
                 raise QiskitError(
                     f"{key} is not a valid kwarg for" f" {self.circuits} or {transpile}"
                 )
->>>>>>> 06b1c4b7
 
         # Generate circuits
         circuits = self.circuits(backend=backend, **circuit_options)
